// Copyright (C) 2020
// ASTRON (Netherlands Institute for Radio Astronomy)
// P.O.Box 2, 7990 AA Dwingeloo, The Netherlands
//
// This file is part of the LOFAR software suite.
// The LOFAR software suite is free software: you can redistribute it and/or
// modify it under the terms of the GNU General Public License as published
// by the Free Software Foundation, either version 3 of the License, or
// (at your option) any later version.
//
// The LOFAR software suite is distributed in the hope that it will be useful,
// but WITHOUT ANY WARRANTY; without even the implied warranty of
// MERCHANTABILITY or FITNESS FOR A PARTICULAR PURPOSE.  See the
// GNU General Public License for more details.
//
// You should have received a copy of the GNU General Public License along
// with the LOFAR software suite. If not, see <http://www.gnu.org/licenses/>.

#include "BDAAverager.h"

#include "BDABuffer.h"
#include "DPInput.h"
#include "../Common/ParameterSet.h"

#include <boost/make_unique.hpp>

#include <algorithm>
#include <cassert>
#include <cmath>
#include <numeric>

namespace DP3 {
namespace DPPP {

BDAAverager::BaselineBuffer::BaselineBuffer(std::size_t _time_factor,
                                            std::size_t n_input_channels,
                                            std::size_t n_output_channels,
                                            std::size_t n_correlations)
    : times_added(0),
      time_factor(_time_factor),
      input_channel_indices(),
      time(0.0),
      interval(0.0),
      data(n_output_channels * n_correlations, {0.0f, 0.0f}),
      weights(n_output_channels * n_correlations, 0.0f),
      uvw{0.0f, 0.0f, 0.0f} {
  // Determine the start and end input channel for each output channel.
  // This list always ends with the number of output channels, which allows
  // loops over input_channel_indices[o] until input_channel_indices[o+1],
  // where o is an output channel index.
  assert(n_output_channels <= n_input_channels);
  input_channel_indices.reserve(n_output_channels + 1);
  for (std::size_t i = 0; i <= n_output_channels; ++i) {
    input_channel_indices.push_back((i * n_input_channels) / n_output_channels);
  }
  assert(input_channel_indices.size() == n_output_channels + 1);
  assert(n_input_channels == input_channel_indices.back());
}

void BDAAverager::BaselineBuffer::Clear() {
  times_added = 0;
  time = 0.0;
  interval = 0.0;
  std::fill(data.begin(), data.end(), std::complex<float>{0.0f, 0.0f});
  std::fill(weights.begin(), weights.end(), 0.0f);
  std::fill(uvw, uvw + 3, 0.0);
}

BDAAverager::BDAAverager(DPInput& input, const DP3::ParameterSet& parset,
                         const std::string& prefix)
    : input_(input),
      timer_("BDA Averager"),
      bl_threshold_time_(parset.getDouble(prefix + "timethresholdlength", 0.0)),
      bl_threshold_channel_(
          parset.getDouble(prefix + "freqthresholdlength", 0.0)),
      max_interval_(parset.getDouble(prefix + "maxinterval", 0.0)),
      min_channels_(parset.getUint(prefix + "minchannels", 1)),
      next_rownr_(0),
      bda_pool_size_(0),
      bda_buffer_(),
      baseline_buffers_() {}

BDAAverager::~BDAAverager() {}

<<<<<<< HEAD
void BDAAverager::updateInfo(const DPInfo& info_in) {
  DPStep::updateInfo(info_in);

  const std::vector<double>& lengths = info_in.getBaselineLengths();
  std::vector<unsigned int> baseline_factors(info_in.nbaselines());
=======
void BDAAverager::updateInfo(const DPInfo& _info) {
  if (_info.nchan() != _info.chanFreqs().size() ||
      !_info.channelsAreRegular()) {
    throw std::invalid_argument("Invalid info in BDA averager");
  }

  DPStep::updateInfo(_info);
  info().setNeedVisData();

  std::vector<std::vector<double>> freqs(_info.nbaselines());
  std::vector<std::vector<double>> widths(_info.nbaselines());

  const std::vector<double>& lengths = _info.getBaselineLengths();
>>>>>>> d6796dc5

  // Sum the relative number of channels of each baseline, for
  // determining the BDA output buffer size.
  float relative_channels = 0.0;

  // Track the maximum number of channels, as that should always fit.
  std::size_t max_channels = 0;

  // Apply the length thresholds to all baselines.
  baseline_buffers_.clear();
<<<<<<< HEAD
  baseline_buffers_.reserve(info_in.nbaselines());
  for (std::size_t i = 0; i < info_in.nbaselines(); ++i) {
=======
  baseline_buffers_.reserve(_info.nbaselines());
  for (std::size_t i = 0; i < _info.nbaselines(); ++i) {
    // Determine the time averaging factor. Ignore max_interval_ if it is 0.0.
>>>>>>> d6796dc5
    std::size_t factor_time = std::floor(bl_threshold_time_ / lengths[i]);
    if (max_interval_ > 0.0 &&
        factor_time * _info.timeInterval() > max_interval_) {
      factor_time = std::floor(max_interval_ / _info.timeInterval());
    }
    factor_time = std::max(factor_time, std::size_t{1});

    // Determine the number of channels in the output.
<<<<<<< HEAD
    std::size_t nchan =
        std::ceil(lengths[i] / bl_threshold_channel_ * info_in.nchan());
    if (nchan > info_in.nchan()) {
      nchan = info_in.nchan();
    } else if (nchan < 1) {
      nchan = 1;
    }

    baseline_factors.emplace_back(factor_time);
    baseline_buffers_.emplace_back(factor_time, info_in.nchan(), nchan,
                                   info_in.ncorr());
=======
    std::size_t nchan = _info.nchan();
    if (bl_threshold_channel_ > 0.0) {
      nchan = std::ceil(lengths[i] / bl_threshold_channel_ * double(nchan));
      if (nchan > _info.nchan()) {
        nchan = _info.nchan();
      } else if (nchan < min_channels_) {
        nchan = min_channels_;
      }
    }

    baseline_buffers_.emplace_back(factor_time, _info.nchan(), nchan,
                                   _info.ncorr());
>>>>>>> d6796dc5
    relative_channels += float(nchan) / float(factor_time);
    max_channels = std::max(max_channels, nchan);

    // Calculate the center frequency and width of the averaged channels.
    const std::vector<std::size_t>& indices =
        baseline_buffers_.back().input_channel_indices;
    const auto input_widths_begin = _info.chanWidths().begin();
    freqs[i].reserve(nchan);
    widths[i].reserve(nchan);
    for (std::size_t ch = 0; ch < nchan; ++ch) {
      freqs[i].push_back(0.5 * (_info.chanFreqs()[indices[ch]] +
                                _info.chanFreqs()[indices[ch + 1] - 1]));
      widths[i].push_back(std::accumulate(input_widths_begin + indices[ch],
                                          input_widths_begin + indices[ch + 1],
                                          0.0));
    }
  }

  std::size_t bda_channels = std::ceil(relative_channels);
  bda_channels = std::max(bda_channels, max_channels);

<<<<<<< HEAD
  bda_pool_size_ = info_in.ncorr() * bda_channels;
  bda_buffer_ = boost::make_unique<BDABuffer>(bda_pool_size_);

  info().update(baseline_factors);
=======
  bda_pool_size_ = _info.ncorr() * bda_channels;
  bda_buffer_ = boost::make_unique<BDABuffer>(bda_pool_size_);

  info().set(std::move(freqs), std::move(widths));
>>>>>>> d6796dc5
}

bool BDAAverager::process(const DPBuffer& buffer) {
  NSTimer::StartStop sstime(timer_);

  DPBuffer dummy_buffer;
  const casacore::Cube<float>& weights =
      input_.fetchWeights(buffer, dummy_buffer, timer_);
  const casacore::Matrix<double>& uvw =
      input_.fetchUVW(buffer, dummy_buffer, timer_);

  const casacore::IPosition expected_shape(3, info().ncorr(), info().nchan(),
                                           baseline_buffers_.size());
  if (buffer.getData().shape() != expected_shape ||
      buffer.getFlags().shape() != expected_shape ||
      weights.shape() != expected_shape) {
    throw std::runtime_error("BDAAverager: Invalid buffer shape");
  }

  assert(bda_buffer_);

  for (std::size_t b = 0; b < baseline_buffers_.size(); ++b) {
    BaselineBuffer& bb = baseline_buffers_[b];
    ++bb.times_added;

    if (1 == bb.times_added) {
      bb.time = buffer.getTime();
    }
    bb.interval += buffer.getExposure();

    std::complex<float>* bb_data = bb.data.data();
    float* bb_weights = bb.weights.data();
    float total_weight = 0.0f;

    for (std::size_t och = 0; och < bb.input_channel_indices.size() - 1;
         ++och) {
      for (std::size_t ich = bb.input_channel_indices[och];
           ich < bb.input_channel_indices[och + 1]; ++ich) {
        for (std::size_t corr = 0; corr < info().ncorr(); ++corr) {
          if (!buffer.getFlags()(corr, ich, b)) {
            const float weight = weights(corr, ich, b);

            bb_data[corr] += buffer.getData()(corr, ich, b) * weight;
            bb_weights[corr] += weight;
            total_weight += weight;
          }
        }
      }
      bb_data += info().ncorr();
      bb_weights += info().ncorr();
    }

    bb.uvw[0] += uvw(0, b) * total_weight;
    bb.uvw[1] += uvw(1, b) * total_weight;
    bb.uvw[2] += uvw(2, b) * total_weight;

    if (bb.times_added == bb.time_factor) {
      AddBaseline(b);  // BaselineBuffer is complete: Add it.
      bb.Clear();      // Prepare baseline for the next iteration.
    }
  }

  // Send out full buffers immediately / don't wait for the next iteration
  // with detecting that there's no space left.
  if (0 == bda_buffer_->GetRemainingCapacity()) {
    getNextStep()->process(std::move(bda_buffer_));
    bda_buffer_ = boost::make_unique<BDABuffer>(bda_pool_size_);
  }

  return true;
}  // namespace DPPP

void BDAAverager::finish() {
  assert(bda_buffer_);

  for (std::size_t b = 0; b < baseline_buffers_.size(); ++b) {
    if (baseline_buffers_[b].times_added > 0) {
      AddBaseline(b);
      baseline_buffers_[b].Clear();
    }
  }

  if (bda_buffer_->GetNumberOfElements() > 0) {
    getNextStep()->process(std::move(bda_buffer_));
  }
  bda_buffer_.reset();

  getNextStep()->finish();
}

void BDAAverager::AddBaseline(std::size_t baseline_nr) {
  BDAAverager::BaselineBuffer& bb = baseline_buffers_[baseline_nr];
  assert(bb.times_added > 0);
  const std::size_t nchan = info().chanFreqs(baseline_nr).size();

  // Divide data values by their total weight.
  float* weights = bb.weights.data();
  float total_weight = 0.0f;
  for (std::complex<float>& d : bb.data) {
    d /= *weights;
    total_weight += *weights;
    ++weights;
  }

  const double factor = 1.0 / total_weight;
  bb.uvw[0] *= factor;
  bb.uvw[1] *= factor;
  bb.uvw[2] *= factor;

  if (bda_buffer_->GetRemainingCapacity() < nchan * info().ncorr()) {
    getNextStep()->process(std::move(bda_buffer_));
    bda_buffer_ = boost::make_unique<BDABuffer>(bda_pool_size_);
  }

  bda_buffer_->AddRow(bb.time, bb.interval, next_rownr_, baseline_nr,
                      nchan * info().ncorr(), bb.data.data(), nullptr,
                      bb.weights.data(), nullptr, bb.uvw);
}

void BDAAverager::show(std::ostream& stream) const { stream << "BDAAverager"; }

}  // namespace DPPP
}  // namespace DP3<|MERGE_RESOLUTION|>--- conflicted
+++ resolved
@@ -82,13 +82,6 @@
 
 BDAAverager::~BDAAverager() {}
 
-<<<<<<< HEAD
-void BDAAverager::updateInfo(const DPInfo& info_in) {
-  DPStep::updateInfo(info_in);
-
-  const std::vector<double>& lengths = info_in.getBaselineLengths();
-  std::vector<unsigned int> baseline_factors(info_in.nbaselines());
-=======
 void BDAAverager::updateInfo(const DPInfo& _info) {
   if (_info.nchan() != _info.chanFreqs().size() ||
       !_info.channelsAreRegular()) {
@@ -102,7 +95,7 @@
   std::vector<std::vector<double>> widths(_info.nbaselines());
 
   const std::vector<double>& lengths = _info.getBaselineLengths();
->>>>>>> d6796dc5
+  std::vector<unsigned int> baseline_factors(_info.nbaselines());
 
   // Sum the relative number of channels of each baseline, for
   // determining the BDA output buffer size.
@@ -113,14 +106,9 @@
 
   // Apply the length thresholds to all baselines.
   baseline_buffers_.clear();
-<<<<<<< HEAD
-  baseline_buffers_.reserve(info_in.nbaselines());
-  for (std::size_t i = 0; i < info_in.nbaselines(); ++i) {
-=======
   baseline_buffers_.reserve(_info.nbaselines());
   for (std::size_t i = 0; i < _info.nbaselines(); ++i) {
     // Determine the time averaging factor. Ignore max_interval_ if it is 0.0.
->>>>>>> d6796dc5
     std::size_t factor_time = std::floor(bl_threshold_time_ / lengths[i]);
     if (max_interval_ > 0.0 &&
         factor_time * _info.timeInterval() > max_interval_) {
@@ -129,19 +117,6 @@
     factor_time = std::max(factor_time, std::size_t{1});
 
     // Determine the number of channels in the output.
-<<<<<<< HEAD
-    std::size_t nchan =
-        std::ceil(lengths[i] / bl_threshold_channel_ * info_in.nchan());
-    if (nchan > info_in.nchan()) {
-      nchan = info_in.nchan();
-    } else if (nchan < 1) {
-      nchan = 1;
-    }
-
-    baseline_factors.emplace_back(factor_time);
-    baseline_buffers_.emplace_back(factor_time, info_in.nchan(), nchan,
-                                   info_in.ncorr());
-=======
     std::size_t nchan = _info.nchan();
     if (bl_threshold_channel_ > 0.0) {
       nchan = std::ceil(lengths[i] / bl_threshold_channel_ * double(nchan));
@@ -152,9 +127,9 @@
       }
     }
 
+    baseline_factors.emplace_back(factor_time);
     baseline_buffers_.emplace_back(factor_time, _info.nchan(), nchan,
                                    _info.ncorr());
->>>>>>> d6796dc5
     relative_channels += float(nchan) / float(factor_time);
     max_channels = std::max(max_channels, nchan);
 
@@ -176,17 +151,11 @@
   std::size_t bda_channels = std::ceil(relative_channels);
   bda_channels = std::max(bda_channels, max_channels);
 
-<<<<<<< HEAD
-  bda_pool_size_ = info_in.ncorr() * bda_channels;
-  bda_buffer_ = boost::make_unique<BDABuffer>(bda_pool_size_);
-
-  info().update(baseline_factors);
-=======
   bda_pool_size_ = _info.ncorr() * bda_channels;
   bda_buffer_ = boost::make_unique<BDABuffer>(bda_pool_size_);
 
+  info().update(baseline_factors);
   info().set(std::move(freqs), std::move(widths));
->>>>>>> d6796dc5
 }
 
 bool BDAAverager::process(const DPBuffer& buffer) {
@@ -301,9 +270,9 @@
     bda_buffer_ = boost::make_unique<BDABuffer>(bda_pool_size_);
   }
 
-  bda_buffer_->AddRow(bb.time, bb.interval, next_rownr_, baseline_nr,
-                      nchan * info().ncorr(), bb.data.data(), nullptr,
-                      bb.weights.data(), nullptr, bb.uvw);
+  bda_buffer_->AddRow(bb.time, bb.interval, baseline_nr, nchan, info().ncorr(),
+                      bb.data.data(), nullptr, bb.weights.data(), nullptr,
+                      bb.uvw);
 }
 
 void BDAAverager::show(std::ostream& stream) const { stream << "BDAAverager"; }
